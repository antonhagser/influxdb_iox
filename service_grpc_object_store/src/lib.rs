--- conflicted
+++ resolved
@@ -125,10 +125,6 @@
                 .create_or_get("foo".into(), table.id)
                 .await
                 .unwrap();
-<<<<<<< HEAD
-
-=======
->>>>>>> 5b79e58e
             let p1params = ParquetFileParams {
                 namespace_id: namespace.id,
                 table_id: table.id,
