--- conflicted
+++ resolved
@@ -113,11 +113,7 @@
 #[derive(Debug)]
 pub struct Server<M: ConnectionManager> {
     // id is optional because this may not be set on startup. It might be set via an API call
-<<<<<<< HEAD
     id: Option<u32>,
-=======
-    id: Option<u16>,
->>>>>>> 999d638b
     databases: BTreeMap<String, Db>,
     host_groups: BTreeMap<HostGroupId, HostGroup>,
     connection_manager: M,
@@ -134,21 +130,14 @@
     }
 
     /// sets the id of the server, which is used for replication and the base path in object storage
-<<<<<<< HEAD
     pub fn set_id(&mut self, id: u32) {
         self.id = Some(id);
     }
 
-=======
-    pub fn set_id(&mut self, id: u16) {
-        self.id = Some(id);
-    }
-
-    fn require_id(&self) -> Result<u16> {
+    fn require_id(&self) -> Result<u32> {
         Ok(self.id.context(IdNotSet)?)
     }
 
->>>>>>> 999d638b
     /// Tells the server the set of rules for a database. Currently, this is not persisted and
     /// is for in-memory processing rules only.
     pub async fn create_database(
@@ -156,13 +145,7 @@
         db_name: impl Into<String>,
         rules: DatabaseRules,
     ) -> Result<()> {
-<<<<<<< HEAD
-        if self.id.is_none() {
-            return IdNotSet.fail();
-        }
-=======
         self.require_id()?;
->>>>>>> 999d638b
 
         let db_name = db_name.into();
 
@@ -183,13 +166,7 @@
     /// strings should be something that the connection manager can use to return a remote server
     /// to work with.
     pub async fn create_host_group(&mut self, id: HostGroupId, hosts: Vec<String>) -> Result<()> {
-<<<<<<< HEAD
-        if self.id.is_none() {
-            return IdNotSet.fail();
-        }
-=======
         self.require_id()?;
->>>>>>> 999d638b
 
         self.host_groups.insert(id.clone(), HostGroup { id, hosts });
 
@@ -200,14 +177,7 @@
     /// is then replicated to other servers based on the configuration of the `db`.
     /// This is step #1 from the above diagram.
     pub async fn write_lines(&self, db_name: &str, lines: &[ParsedLine<'_>]) -> Result<()> {
-<<<<<<< HEAD
-        let id = match self.id {
-            Some(id) => id,
-            None => return IdNotSet.fail(),
-        };
-=======
         let id = self.require_id()?;
->>>>>>> 999d638b
 
         let db = self
             .databases
