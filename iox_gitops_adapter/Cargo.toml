--- conflicted
+++ resolved
@@ -20,13 +20,8 @@
 dotenv = "0.15"
 futures = "0.3"
 k8s-openapi = { version = "0.14", features = ["v1_19", "schemars"], default-features = false }
-<<<<<<< HEAD
 kube = { version = "0.72", default-features = false, features = ["client", "rustls-tls", "derive"] }
-kube-derive = { version = "0.71", default-features = false } # only needed to opt out of schema
-=======
-kube = { version = "0.71", default-features = false, features = ["client", "rustls-tls", "derive"] }
 kube-derive = { version = "0.72", default-features = false } # only needed to opt out of schema
->>>>>>> 93d9db0a
 kube-runtime = "0.71"
 schemars = { version = "0.8.8", features = ["derive"] }
 serde = { version = "1.0", features = ["derive"] }
