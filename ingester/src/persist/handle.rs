use std::{sync::Arc, time::Duration};

use async_trait::async_trait;
use iox_catalog::interface::Catalog;
use iox_query::{exec::Executor, QueryChunk};
use metric::{DurationHistogram, DurationHistogramOptions, U64Counter, U64Gauge, DURATION_MAX};
use observability_deps::tracing::*;
use parking_lot::Mutex;
use parquet_file::storage::ParquetStorage;
use schema::sort::adjust_sort_key_columns;
use sharder::JumpHash;
use tokio::{
    sync::{mpsc, oneshot, Semaphore, TryAcquireError},
    time::Instant,
};

use super::{
    backpressure::PersistState, completion_observer::PersistCompletionObserver,
    context::PersistRequest, queue::PersistQueue, worker::SharedWorkerState,
};
use crate::{
    buffer_tree::partition::{persisting::PersistingData, PartitionData, SortKeyState},
    ingest_state::IngestState,
    persist::worker,
};

/// A persistence task submission handle.
///
/// # Usage
///
/// The caller should construct an [`PersistHandle`] by calling
/// [`PersistHandle::new()`].
///
/// The [`PersistHandle`] can be wrapped in an [`Arc`] and shared over
/// thread/task boundaries to enqueue persist tasks in parallel.
///
/// Dropping the [`PersistHandle`] instance immediately stops all persist
/// workers and drops all outstanding persist tasks.
///
/// # Topology
///
/// The persist system is exposes a logical queue of persist tasks with up to
/// `persist_queue_depth` slots. Each persist task is executed on a worker in a
/// worker pool in order to parallelise persistence operations up to `n_workers`
/// number of parallel tasks.
///
/// ```text
///                            ┌─────────────┐
///                            │PersistHandle├┐
///                            └┬────────────┘├┐
///                             └┬────────────┘│
///                              └─────┬───────┘
///                                    │
///                           persist_queue_depth
///                                    │
///                                    │
///                   ┌────────────────┼────────────────┐
///                   │                │                │
///                   ▼                ▼                ▼
///            ┌────────────┐   ┌────────────┐   ┌────────────┐
///            │  Worker 1  │   │  Worker 2  │   │  Worker N  │
///            └────────────┘   └────────────┘   └────────────┘
///                   ▲                ▲                ▲
///                                    │
///                   │                ▼                │
///                             ┌ ─ ─ ─ ─ ─ ─
///                   └ ─ ─ ─ ─▶   Executor  │◀ ─ ─ ─ ─ ┘
///                             └ ─ ─ ─ ─ ─ ─
/// ```
///
/// Internally, several queues are used, and reordering of persist tasks is
/// allowed for efficiency / performance reasons, allowing maximal
/// parallelisation of work given the constraints of an individual persist job.
///
/// Compaction is performed in the provided [`Executor`] re-org thread-pool and
/// is shared across a set of `n_workers` number of worker tasks.
///
/// While the logical queue bounds the number of outstanding persist tasks to at
/// most `persist_queue_depth`, once this limit is reached threads attempting to
/// push into the queue block for a free slot to become available in the queue -
/// this can increase the number of outstanding jobs in the system beyond
/// `persist_queue_depth` - see "Overload & Back-pressure" below.
///
/// # Parallelism & Partition Serialisation
///
/// Persistence jobs are parallelised across partitions, with up to at most
/// `n_worker` parallel persist executions at once.
///
/// Because updates of a partition's [`SortKey`] are not commutative, they must
/// be serialised. For this reason, persist operations for given partition are
/// placed in the same worker queue, ensuring they execute sequentially unless
/// it can be determined that the persist operation will not cause a [`SortKey`]
/// update, at which point it is enqueued into the global work queue and
/// parallelised with other persist jobs for the same partition.
///
/// Multiple ingester nodes running in a cluster can update the [`SortKey`] in
/// the catalog for a partition independently, and at times, concurrently. When
/// a concurrent catalog sort key update occurs, only one persist job makes
/// progress and the others must be restarted with the newly discovered key.
///
/// [`SortKey`]: schema::sort::SortKey
///
/// # Overload & Back-pressure
///
/// The logical persist queue is bounded, but the caller must prevent new
/// persist jobs from being generated and blocked whilst waiting to add the
/// persist job to the bounded queue, otherwise the system is effectively
/// unbounded. If an unbounded number of threads block on
/// [`PersistHandle::enqueue()`] waiting to successfully enqueue the job, then
/// there is no bound on outstanding persist jobs at all.
///
/// To enforce the bound, the persistence system exposes an indicator of
/// saturation (readable via the [`PersistState`]) that the caller MUST use to
/// prevent the generation of new persist tasks on a best-effort basis (for
/// example; by blocking any further ingest).
///
/// When the persist queue is saturated, a call to [`IngestState::read()`]
/// returns [`IngestStateError::PersistSaturated`]. Once the backlog of persist
/// jobs is reduced, the [`PersistState`] is switched back to a healthy state
/// and new persist jobs may be generated as normal.
///
/// For details of the exact saturation detection & recovery logic, see
/// [`PersistState`].
///
/// [`IngestStateError::PersistSaturated`]:
///     crate::ingest_state::IngestStateError::PersistSaturated
#[derive(Debug)]
pub(crate) struct PersistHandle {
    /// Task handles for the worker tasks, aborted on drop of all
    /// [`PersistHandle`] instances.
    worker_tasks: Vec<AbortOnDrop<()>>,

    /// While the persistence system exposes the concept of a "persistence
    /// queue" externally, it is actually a set of per-worker queues, and the
    /// global task queue.
    ///
    /// Each individual queue is unbounded, with the logical "persistence queue"
    /// bound by a semaphore to limit the number of global outstanding persist
    /// operations.

    /// The persist task semaphore that bounds the number of outstanding persist
    /// operations across all queues.
    ///
    /// Before enqueuing an item into any of the (unbounded) worker queues, or
    /// (unbounded) global queue, the caller MUST obtain a semaphore permit.
    sem: Arc<Semaphore>,

    /// A global queue of persist tasks that may be executed on any worker in
    /// parallel with any other persist task.
    ///
    /// For correctness, only persist operations that do not cause a sort key
    /// update should be enqueued in the global work queue.
    global_queue: async_channel::Sender<PersistRequest>,

    /// A consistent hash implementation used to consistently map persist tasks
    /// from one partition to the same worker queue.
    ///
    /// These queues are used for persist tasks that modify the partition's sort
    /// key, ensuring sort key updates are serialised per-partition.
    worker_queues: JumpHash<mpsc::UnboundedSender<PersistRequest>>,

    /// Marks and recovers the saturation state of the persist system.
    persist_state: Arc<PersistState>,

    /// A counter tracking the number of enqueued into the persist system.
    enqueued_jobs: U64Counter,
}

impl PersistHandle {
    /// Initialise a new persist actor & obtain the first handle.
    #[allow(clippy::too_many_arguments)]
    pub(crate) fn new<O>(
        n_workers: usize,
        persist_queue_depth: usize,
        ingest_state: Arc<IngestState>,
        exec: Arc<Executor>,
        store: ParquetStorage,
        catalog: Arc<dyn Catalog>,
        completion_observer: O,
        metrics: &metric::Registry,
    ) -> Self
    where
        O: PersistCompletionObserver + 'static,
    {
        assert_ne!(n_workers, 0, "must run at least 1 persist worker");
        assert_ne!(
            persist_queue_depth, 0,
            "persist queue depth must be non-zero"
        );

        // Log the important configuration parameters of the persist subsystem.
        info!(n_workers, persist_queue_depth, "initialised persist task");

        let worker_state = Arc::new(SharedWorkerState {
            exec,
            store,
            catalog,
            completion_observer,
        });

        // Initialise a histogram to capture persist job duration & time spent
        // in the queue.
        let persist_duration = metrics
            .register_metric::<DurationHistogram>(
                "ingester_persist_active_duration",
                "the distribution of persist job processing duration in seconds",
            )
            .recorder(&[]);
        let queue_duration = metrics
            .register_metric_with_options::<DurationHistogram, _>(
                "ingester_persist_enqueue_duration",
                "the distribution of duration a persist job spent enqueued, \
                waiting to be processed in seconds",
                || {
                    DurationHistogramOptions::new([
                        Duration::from_millis(500),
                        Duration::from_secs(1),
                        Duration::from_secs(2),
                        Duration::from_secs(4),
                        Duration::from_secs(8),
                        Duration::from_secs(16),
                        Duration::from_secs(32),
                        Duration::from_secs(64),
                        Duration::from_secs(128),
                        Duration::from_secs(256),
                        DURATION_MAX,
                    ])
                },
            )
            .recorder(&[]);

        // Set the values of static metrics exporting the configured capacity
        // of the persist system.
        //
        // This allows dashboards/alerts to calculate saturation.
        metrics
            .register_metric::<U64Gauge>(
                "ingester_persist_max_parallelism",
                "the maximum parallelism of persist tasks (number of workers)",
            )
            .recorder(&[])
            .set(n_workers as _);
        metrics
            .register_metric::<U64Gauge>(
                "ingester_persist_max_queue_depth",
                "the maximum parallelism of persist tasks (number of workers)",
            )
            .recorder(&[])
            .set(persist_queue_depth as _);

        // Initialise the global queue.
        //
        // Persist tasks that do not require a sort key update are enqueued into
        // this queue, from which all workers consume.
        let (global_tx, global_rx) = async_channel::unbounded();

        let (tx_handles, worker_tasks): (Vec<_>, Vec<_>) = (0..n_workers)
            .map(|_| {
                let worker_state = Arc::clone(&worker_state);

                // Initialise the worker queue that is not shared across workers
                // allowing the persist code to address a single worker.
                let (tx, rx) = mpsc::unbounded_channel();
                (
                    tx,
                    AbortOnDrop(tokio::spawn(worker::run_task(
                        worker_state,
                        global_rx.clone(),
                        rx,
                        queue_duration.clone(),
                        persist_duration.clone(),
                    ))),
                )
            })
            .unzip();

        assert!(!worker_tasks.is_empty());

        // Initialise the semaphore that bounds the total number of persist jobs
        // in the system.
        let sem = Arc::new(Semaphore::new(persist_queue_depth));

        // Initialise the saturation state as "not saturated" and provide it
        // with the task semaphore and total permit count.
        let persist_state = Arc::new(PersistState::new(
            ingest_state,
            persist_queue_depth,
            Arc::clone(&sem),
            metrics,
        ));

        // Initialise a metric tracking the number of jobs enqueued.
        //
        // When combined with the completion count metric, this allows us to
        // derive the rate of enqueues and the number of outstanding jobs.
        let enqueued_jobs = metrics
            .register_metric::<U64Counter>(
                "ingester_persist_enqueued_jobs",
                "the number of partition persist tasks enqueued",
            )
            .recorder(&[]);

        Self {
            sem,
            global_queue: global_tx,
            worker_queues: JumpHash::new(tx_handles),
            worker_tasks,
            persist_state,
            enqueued_jobs,
        }
    }

    fn assign_worker(&self, r: PersistRequest) {
        debug!(
            partition_id = %r.partition_id(),
            "enqueue persist job to assigned worker"
        );

        // Consistently map partition tasks for this partition ID to the
        // same worker.
        self.worker_queues
            .hash(r.partition_id())
            .send(r)
            .expect("persist worker stopped");
    }
}

#[async_trait]
impl PersistQueue for PersistHandle {
    /// Place `data` from `partition` into the persistence queue.
    ///
    /// This call (asynchronously) waits for space to become available in the
    /// persistence queue.
    ///
    /// Once persistence is complete, the partition will be locked and the sort
    /// key will be updated (if necessary), and
    /// [`PartitionData::mark_persisted()`] is called with `data` to mark the
    /// task as complete.
    ///
    /// Once all persistence related tasks for `data` are complete, the returned
    /// channel publishes a notification.
    ///
    /// Persist tasks may be re-ordered w.r.t their submission order for
    /// performance reasons.
    ///
    /// # Panics
    ///
    /// Panics if the assigned persist worker task has stopped.
    ///
    /// Panics (asynchronously) if the [`PartitionData`]'s sort key is updated
    /// between persistence starting and ending.
    ///
    /// This will panic (asynchronously) if `data` was not from `partition`.
    #[allow(clippy::async_yields_async)] // Callers may want to wait async
    async fn enqueue(
        &self,
        partition: Arc<Mutex<PartitionData>>,
        data: PersistingData,
    ) -> oneshot::Receiver<()> {
        let partition_id = data.partition_id().clone();
        debug!(%partition_id, "enqueuing persistence task");

        // Record a starting timestamp, and increment the number of persist jobs
        // before waiting on the semaphore - this ensures the difference between
        // started and completed includes the full count of pending jobs (even
        // those blocked waiting for queue capacity).
        let enqueued_at = Instant::now();
        self.enqueued_jobs.inc(1);

        // Try and acquire the persist task permit immediately.
        let permit = match Arc::clone(&self.sem).try_acquire_owned() {
            Ok(p) => p, // Success!
            Err(TryAcquireError::Closed) => panic!("persist work semaphore is closed"),
            Err(TryAcquireError::NoPermits) => {
                // The persist system is saturated. Mark the persist system as
                // being saturated to observers.
                //
                // The returned guard MUST be held during the acquire_owned()
                // await below.
                let _guard = PersistState::set_saturated(Arc::clone(&self.persist_state));

                // TODO(test): the guard is held over the await point below

                // Park this task waiting to obtain the permit whilst holding
                // the guard above.
                //
                // If this acquire_owned() is aborted, the guard is dropped and
                // the number of waiters is decremented. If the acquire_owned()
                // is successful, the guard is dropped immediately when leaving
                // this scope, after the permit has been granted.

                Arc::clone(&self.sem)
                    .acquire_owned()
                    .await
                    .expect("persist work semaphore is closed")
            }
        };

        // If the persist job has a known sort key, and it can be determined
        // that the persist job does not require updating that sort key, it can
        // be enqueued in the global queue and executed on any worker.
        //
        // Conversely if the sort key is not yet known (unresolved deferred
        // load) do not wait in this handle to resolve it, and instead
        // pessimistically enqueue the task into a specific worker queue by
        // consistently hashing the partition ID, serialising the execution of
        // the persist job w.r.t other persist jobs for the same partition. It
        // is still executed in parallel with other persist jobs for other
        // partitions.
        //
        // Likewise if it can be determined that a sort key is necessary, it
        // must be serialised via the same mechanism.
        //
        // Do NOT attempt to fetch the sort key in this handler, as doing so
        // would cause a large number of requests against the catalog in a short
        // period of time (bounded by the number of tasks being enqueued).
        // Instead, the workers fetch the sort key, bounding the number of
        // queries to at most `n_workers`.

        let sort_key = match partition.lock().sort_key() {
            SortKeyState::Deferred(v) => {
                let sort_key = v.peek();
                match sort_key {
                    None => None,
                    Some((sort_key, _sort_key_ids)) => sort_key,
                }
            }
            SortKeyState::Provided(v, _) => v.as_ref().cloned(),
        };

        // Build the persist task request.
        let schema = data.schema().clone();
        let (r, notify) = PersistRequest::new(Arc::clone(&partition), data, permit, enqueued_at);

        match sort_key {
            Some(v) => {
                // A sort key is known for this partition. If it can be shown
                // that this persist job does not require a sort key update, it
                // can be parallelised with impunity.
                let data_primary_key = schema.primary_key();
                if let Some(new_sort_key) = adjust_sort_key_columns(&v, &data_primary_key).1 {
                    // This persist operation will require a sort key update.
                    trace!(
                        %partition_id,
                        old_sort_key = %v,
                        %new_sort_key,
                        "persist job will require sort key update"
                    );
                    self.assign_worker(r);
                } else {
                    // This persist operation will not require a sort key
                    // update.
                    debug!(%partition_id, "enqueue persist job to global work queue");
                    self.global_queue.send(r).await.expect("no persist workers");
                }
            }
            None => {
                // If no sort key is known (either because it was unresolved, or
                // not yet set), the task must be serialised w.r.t other persist
                // jobs for the same partition.
                trace!(%partition_id, "persist job has no known sort key");
                self.assign_worker(r);
            }
        }

        notify
    }
}

#[derive(Debug)]
struct AbortOnDrop<T>(tokio::task::JoinHandle<T>);

impl<T> Drop for AbortOnDrop<T> {
    fn drop(&mut self) {
        self.0.abort()
    }
}

#[cfg(test)]
mod tests {
    use std::{sync::Arc, task::Poll, time::Duration};

    use assert_matches::assert_matches;
    use data_types::SortedColumnSet;
    use futures::Future;
    use iox_catalog::mem::MemCatalog;
    use object_store::memory::InMemory;
    use parquet_file::storage::StorageId;
    use schema::sort::SortKey;
    use test_helpers::timeout::FutureTimeout;
    use tokio::sync::mpsc::error::TryRecvError;

    use super::*;
    use crate::{
        buffer_tree::{
            namespace::name_resolver::mock::MockNamespaceNameProvider,
            partition::resolver::mock::MockPartitionProvider,
            post_write::mock::MockPostWriteObserver, BufferTree,
        },
        deferred_load::DeferredLoad,
        dml_payload::IngestOp,
        dml_sink::DmlSink,
        ingest_state::IngestStateError,
        persist::{
            completion_observer::{mock::MockCompletionObserver, NopObserver},
            tests::{assert_metric_counter, assert_metric_gauge},
        },
        test_util::{
            make_write_op, PartitionDataBuilder, ARBITRARY_NAMESPACE_ID, ARBITRARY_NAMESPACE_NAME,
            ARBITRARY_PARTITION_KEY, ARBITRARY_TABLE_ID, ARBITRARY_TABLE_NAME,
            ARBITRARY_TABLE_PROVIDER, ARBITRARY_TRANSITION_PARTITION_ID,
        },
    };

    /// Construct a partition with the above constants, with the given sort key,
    /// and containing a single write.
    async fn new_partition(sort_key: SortKeyState) -> Arc<Mutex<PartitionData>> {
        let buffer_tree = BufferTree::new(
            Arc::new(MockNamespaceNameProvider::new(&**ARBITRARY_NAMESPACE_NAME)),
            Arc::clone(&*ARBITRARY_TABLE_PROVIDER),
            Arc::new(
                MockPartitionProvider::default().with_partition(
                    PartitionDataBuilder::new()
                        .with_sort_key_state(sort_key)
                        .build(),
                ),
            ),
            Arc::new(MockPostWriteObserver::default()),
            Default::default(),
        );

        buffer_tree
            .apply(IngestOp::Write(make_write_op(
                &ARBITRARY_PARTITION_KEY,
                ARBITRARY_NAMESPACE_ID,
                &ARBITRARY_TABLE_NAME,
                ARBITRARY_TABLE_ID,
                0,
                &format!("{},good=yes level=1000 4242424242", &*ARBITRARY_TABLE_NAME),
                None,
            )))
            .await
            .expect("failed to write partition test dataa");

        Arc::clone(&buffer_tree.partitions().next().unwrap())
    }

    /// A test that ensures the correct destination of a partition that has no
    /// assigned sort key yet (a new partition) that was directly assigned. This
    /// will need a sort key update.
    #[tokio::test]
    async fn test_persist_sort_key_provided_none() {
        let storage = ParquetStorage::new(Arc::new(InMemory::default()), StorageId::from("iox"));
        let metrics = Arc::new(metric::Registry::default());
        let catalog = Arc::new(MemCatalog::new(Arc::clone(&metrics)));

        let mut handle = PersistHandle::new(
            1,
            2,
            Arc::new(IngestState::default()),
            Arc::new(Executor::new_testing()),
            storage,
            catalog,
            Arc::new(MockCompletionObserver::default()),
            &metrics,
        );

        // Kill the workers, and replace the queues so we can inspect the
        // enqueue output.
        handle.worker_tasks = vec![];

        let (global_tx, _global_rx) = async_channel::unbounded();
        handle.global_queue = global_tx;

        let (worker1_tx, mut worker1_rx) = mpsc::unbounded_channel();
        let (worker2_tx, mut worker2_rx) = mpsc::unbounded_channel();
        handle.worker_queues = JumpHash::new([worker1_tx, worker2_tx]);

        // Generate a partition with no known sort key.
        let p = new_partition(SortKeyState::Provided(None, None)).await;
        let data = p.lock().mark_persisting().unwrap();

        // Enqueue it
        let notify = handle.enqueue(p, data).await;

        // And assert it wound up in a worker queue.
        assert!(handle.global_queue.is_empty());

        // Remember which queue it wound up in.
        let mut assigned_worker = &mut worker1_rx;
        let msg = match assigned_worker.try_recv() {
            Ok(v) => v,
            Err(TryRecvError::Disconnected) => panic!("worker channel is closed"),
            Err(TryRecvError::Empty) => {
                assigned_worker = &mut worker2_rx;
                assigned_worker
                    .try_recv()
                    .expect("message was not found in either worker")
            }
        };
        assert_eq!(msg.partition_id(), &*ARBITRARY_TRANSITION_PARTITION_ID);

        // Drop the message, and ensure the notification becomes inactive.
        drop(msg);
        assert_matches!(
            notify.with_timeout_panic(Duration::from_secs(5)).await,
            Err(_)
        );

        // Enqueue another partition for the same ID.
        let p = new_partition(SortKeyState::Provided(None, None)).await;
        let data = p.lock().mark_persisting().unwrap();

        // Enqueue it
        let _notify = handle.enqueue(p, data).await;

        // And ensure it was mapped to the same worker.
        let msg = assigned_worker
            .try_recv()
            .expect("message was not found in either worker");
        assert_eq!(msg.partition_id(), &*ARBITRARY_TRANSITION_PARTITION_ID);
    }

    /// A test that ensures the correct destination of a partition that has no
    /// assigned sort key yet (a new partition) that was resolved by the
    /// deferred load. This will need a sort key update.
    #[tokio::test]
    async fn test_persist_sort_key_deferred_resolved_none_update_necessary() {
        let storage = ParquetStorage::new(Arc::new(InMemory::default()), StorageId::from("iox"));
        let metrics = Arc::new(metric::Registry::default());
        let catalog = Arc::new(MemCatalog::new(Arc::clone(&metrics)));

        let mut handle = PersistHandle::new(
            1,
            2,
            Arc::new(IngestState::default()),
            Arc::new(Executor::new_testing()),
            storage,
            catalog,
            Arc::new(MockCompletionObserver::default()),
            &metrics,
        );

        // Kill the workers, and replace the queues so we can inspect the
        // enqueue output.
        handle.worker_tasks = vec![];

        let (global_tx, _global_rx) = async_channel::unbounded();
        handle.global_queue = global_tx;

        let (worker1_tx, mut worker1_rx) = mpsc::unbounded_channel();
        let (worker2_tx, mut worker2_rx) = mpsc::unbounded_channel();
        handle.worker_queues = JumpHash::new([worker1_tx, worker2_tx]);

        // Generate a partition with a resolved, but empty sort key.
        let p = new_partition(SortKeyState::Deferred(Arc::new(DeferredLoad::new(
            Duration::from_secs(1),
            async { (None, None) },
            &metrics,
        ))))
        .await;
        let (loader, data) = {
            let mut p = p.lock();
            (p.sort_key().clone(), p.mark_persisting().unwrap())
        };
        // Ensure the key is resolved.
        assert_matches!(loader.get_sort_key().await, None);
<<<<<<< HEAD
=======
        assert_matches!(loader.get_sort_key_ids().await, None);
>>>>>>> 9af06dee

        // Enqueue it
        let notify = handle.enqueue(p, data).await;

        // And assert it wound up in a worker queue.
        assert!(handle.global_queue.is_empty());

        // Remember which queue it wound up in.
        let mut assigned_worker = &mut worker1_rx;
        let msg = match assigned_worker.try_recv() {
            Ok(v) => v,
            Err(TryRecvError::Disconnected) => panic!("worker channel is closed"),
            Err(TryRecvError::Empty) => {
                assigned_worker = &mut worker2_rx;
                assigned_worker
                    .try_recv()
                    .expect("message was not found in either worker")
            }
        };
        assert_eq!(msg.partition_id(), &*ARBITRARY_TRANSITION_PARTITION_ID);

        // Drop the message, and ensure the notification becomes inactive.
        drop(msg);
        assert_matches!(
            notify.with_timeout_panic(Duration::from_secs(5)).await,
            Err(_)
        );

        // Enqueue another partition for the same ID and same (resolved)
        // deferred load instance.
        let p = new_partition(loader).await;
        let data = p.lock().mark_persisting().unwrap();

        // Enqueue it
        let _notify = handle.enqueue(p, data).await;

        // And ensure it was mapped to the same worker.
        let msg = assigned_worker
            .try_recv()
            .expect("message was not found in either worker");
        assert_eq!(msg.partition_id(), &*ARBITRARY_TRANSITION_PARTITION_ID);
    }

    /// A test that ensures the correct destination of a partition that has an
    /// assigned sort key, but the data differs and a sort key update is
    /// necessary.
    #[tokio::test]
    async fn test_persist_sort_key_deferred_resolved_some_update_necessary() {
        let storage = ParquetStorage::new(Arc::new(InMemory::default()), StorageId::from("iox"));
        let metrics = Arc::new(metric::Registry::default());
        let catalog = Arc::new(MemCatalog::new(Arc::clone(&metrics)));

        let mut handle = PersistHandle::new(
            1,
            2,
            Arc::new(IngestState::default()),
            Arc::new(Executor::new_testing()),
            storage,
            catalog,
            Arc::new(MockCompletionObserver::default()),
            &metrics,
        );

        // Kill the workers, and replace the queues so we can inspect the
        // enqueue output.
        handle.worker_tasks = vec![];

        let (global_tx, _global_rx) = async_channel::unbounded();
        handle.global_queue = global_tx;

        let (worker1_tx, mut worker1_rx) = mpsc::unbounded_channel();
        let (worker2_tx, mut worker2_rx) = mpsc::unbounded_channel();
        handle.worker_queues = JumpHash::new([worker1_tx, worker2_tx]);

        // Generate a partition with a resolved sort key that does not reflect
        // the data within the partition's buffer.
        let p = new_partition(SortKeyState::Deferred(Arc::new(DeferredLoad::new(
            Duration::from_secs(1),
            async {
                (
                    Some(SortKey::from_columns(["time", "some-other-column"])),
                    Some(SortedColumnSet::from([1, 2])),
                )
            },
            &metrics,
        ))))
        .await;
        let (loader, data) = {
            let mut p = p.lock();
            (p.sort_key().clone(), p.mark_persisting().unwrap())
        };
        // Ensure the key is resolved.
        assert_matches!(loader.get_sort_key().await, Some(_));

        // Enqueue it
        let notify = handle.enqueue(p, data).await;

        // And assert it wound up in a worker queue.
        assert!(handle.global_queue.is_empty());

        // Remember which queue it wound up in.
        let mut assigned_worker = &mut worker1_rx;
        let msg = match assigned_worker.try_recv() {
            Ok(v) => v,
            Err(TryRecvError::Disconnected) => panic!("worker channel is closed"),
            Err(TryRecvError::Empty) => {
                assigned_worker = &mut worker2_rx;
                assigned_worker
                    .try_recv()
                    .expect("message was not found in either worker")
            }
        };
        assert_eq!(msg.partition_id(), &*ARBITRARY_TRANSITION_PARTITION_ID);

        // Drop the message, and ensure the notification becomes inactive.
        drop(msg);
        assert_matches!(
            notify.with_timeout_panic(Duration::from_secs(5)).await,
            Err(_)
        );

        // Enqueue another partition for the same ID and same (resolved)
        // deferred load instance.
        let p = new_partition(loader).await;
        let data = p.lock().mark_persisting().unwrap();

        // Enqueue it
        let _notify = handle.enqueue(p, data).await;

        // And ensure it was mapped to the same worker.
        let msg = assigned_worker
            .try_recv()
            .expect("message was not found in either worker");
        assert_eq!(msg.partition_id(), &*ARBITRARY_TRANSITION_PARTITION_ID);
    }

    /// A test that a partition that does not require a sort key update is
    /// enqueued into the global queue.
    #[tokio::test]
    async fn test_persist_sort_key_no_update_necessary() {
        let storage = ParquetStorage::new(Arc::new(InMemory::default()), StorageId::from("iox"));
        let metrics = Arc::new(metric::Registry::default());
        let catalog = Arc::new(MemCatalog::new(Arc::clone(&metrics)));

        let mut handle = PersistHandle::new(
            1,
            2,
            Arc::new(IngestState::default()),
            Arc::new(Executor::new_testing()),
            storage,
            catalog,
            Arc::new(MockCompletionObserver::default()),
            &metrics,
        );

        // Kill the workers, and replace the queues so we can inspect the
        // enqueue output.
        handle.worker_tasks = vec![];

        let (global_tx, global_rx) = async_channel::unbounded();
        handle.global_queue = global_tx;

        let (worker1_tx, mut worker1_rx) = mpsc::unbounded_channel();
        let (worker2_tx, mut worker2_rx) = mpsc::unbounded_channel();
        handle.worker_queues = JumpHash::new([worker1_tx, worker2_tx]);

        // Generate a partition with a resolved sort key that does not reflect
        // the data within the partition's buffer.
        let p = new_partition(SortKeyState::Deferred(Arc::new(DeferredLoad::new(
            Duration::from_secs(1),
            async {
                (
                    Some(SortKey::from_columns(["time", "good"])),
                    Some(SortedColumnSet::from([1, 2])),
                )
            },
            &metrics,
        ))))
        .await;
        let (loader, data) = {
            let mut p = p.lock();
            (p.sort_key().clone(), p.mark_persisting().unwrap())
        };
        // Ensure the key is resolved.
        assert_matches!(loader.get_sort_key().await, Some(_));

        // Enqueue it
        let notify = handle.enqueue(p, data).await;

        // Assert the task did not get enqueued in a worker
        assert_matches!(worker1_rx.try_recv(), Err(TryRecvError::Empty));
        assert_matches!(worker2_rx.try_recv(), Err(TryRecvError::Empty));

        // And assert it wound up in the global queue.
        let msg = global_rx
            .try_recv()
            .expect("task should be in global queue");
        assert_eq!(msg.partition_id(), &*ARBITRARY_TRANSITION_PARTITION_ID);

        // Drop the message, and ensure the notification becomes inactive.
        drop(msg);
        assert_matches!(
            notify.with_timeout_panic(Duration::from_secs(5)).await,
            Err(_)
        );

        // Enqueue another partition for the same ID and same (resolved)
        // deferred load instance.
        let p = new_partition(loader).await;
        let data = p.lock().mark_persisting().unwrap();

        // Enqueue it
        let _notify = handle.enqueue(p, data).await;

        // And ensure it was mapped to the same worker.
        let msg = global_rx
            .try_recv()
            .expect("task should be in global queue");
        assert_eq!(msg.partition_id(), &*ARBITRARY_TRANSITION_PARTITION_ID);
    }

    /// A test that a ensures tasks waiting to be enqueued (waiting on the
    /// semaphore) appear in the metrics.
    #[tokio::test]
    async fn test_persist_saturated_enqueue_counter() {
        let storage = ParquetStorage::new(Arc::new(InMemory::default()), StorageId::from("iox"));
        let metrics = Arc::new(metric::Registry::default());
        let catalog = Arc::new(MemCatalog::new(Arc::clone(&metrics)));
        let ingest_state = Arc::new(IngestState::default());

        let mut handle = PersistHandle::new(
            1,
            1,
            Arc::clone(&ingest_state),
            Arc::new(Executor::new_testing()),
            storage,
            catalog,
            NopObserver,
            &metrics,
        );
        assert!(ingest_state.read().is_ok());

        // Kill the workers, and replace the queues so we can inspect the
        // enqueue output.
        handle.worker_tasks = vec![];

        let (global_tx, _global_rx) = async_channel::unbounded();
        handle.global_queue = global_tx;

        let (worker1_tx, _worker1_rx) = mpsc::unbounded_channel();
        let (worker2_tx, _worker2_rx) = mpsc::unbounded_channel();
        handle.worker_queues = JumpHash::new([worker1_tx, worker2_tx]);

        // Generate a partition
        let p = new_partition(SortKeyState::Deferred(Arc::new(DeferredLoad::new(
            Duration::from_secs(1),
            async {
                (
                    Some(SortKey::from_columns(["time", "good"])),
                    Some(SortedColumnSet::from([1, 2])),
                )
            },
            &metrics,
        ))))
        .await;
        let data = p.lock().mark_persisting().unwrap();

        // Enqueue it
        let _notify1 = handle.enqueue(p, data).await;

        // Generate a second partition
        let p = new_partition(SortKeyState::Deferred(Arc::new(DeferredLoad::new(
            Duration::from_secs(1),
            async {
                (
                    Some(SortKey::from_columns(["time", "good"])),
                    Some(SortedColumnSet::from([1, 2])),
                )
            },
            &metrics,
        ))))
        .await;
        let data = p.lock().mark_persisting().unwrap();

        // Enqueue it
        let fut = handle.enqueue(p, data);

        // Poll it to the pending state
        let waker = futures::task::noop_waker();
        let mut cx = futures::task::Context::from_waker(&waker);
        futures::pin_mut!(fut);

        let poll = std::pin::Pin::new(&mut fut).poll(&mut cx);
        assert_matches!(poll, Poll::Pending);

        // The queue is now full, and the second enqueue above is blocked
        assert_matches!(ingest_state.read(), Err(IngestStateError::PersistSaturated));

        // And the counter shows two persist ops.
        assert_metric_counter(&metrics, "ingester_persist_enqueued_jobs", 2);
    }

    /// Export metrics showing the static config values.
    #[tokio::test]
    async fn test_static_config_metrics() {
        let storage = ParquetStorage::new(Arc::new(InMemory::default()), StorageId::from("iox"));
        let metrics = Arc::new(metric::Registry::default());
        let catalog = Arc::new(MemCatalog::new(Arc::clone(&metrics)));
        let ingest_state = Arc::new(IngestState::default());

        let _handle = PersistHandle::new(
            5,
            42,
            Arc::clone(&ingest_state),
            Arc::new(Executor::new_testing()),
            storage,
            catalog,
            NopObserver,
            &metrics,
        );

        assert_metric_gauge(&metrics, "ingester_persist_max_parallelism", 5);
        assert_metric_gauge(&metrics, "ingester_persist_max_queue_depth", 42);
    }
}<|MERGE_RESOLUTION|>--- conflicted
+++ resolved
@@ -665,10 +665,7 @@
         };
         // Ensure the key is resolved.
         assert_matches!(loader.get_sort_key().await, None);
-<<<<<<< HEAD
-=======
         assert_matches!(loader.get_sort_key_ids().await, None);
->>>>>>> 9af06dee
 
         // Enqueue it
         let notify = handle.enqueue(p, data).await;
