--- conflicted
+++ resolved
@@ -94,12 +94,7 @@
             namespace_name,
             table_id,
             table,
-<<<<<<< HEAD
-            // todo: build sort_key from sort_key_ids
-            SortKeyState::Provided(p.sort_key(), p.sort_key_ids_none_if_empty()),
-=======
             SortKeyState::Provided(p_sort_key, p_sort_key_ids),
->>>>>>> 9af06dee
         )))
     }
 }
