//! A optimised resolver of a partition [`SortKey`].

use std::sync::Arc;

use backoff::{Backoff, BackoffConfig};
<<<<<<< HEAD
use data_types::{
    build_sort_key_from_sort_key_ids_and_columns, PartitionKey, SortedColumnSet, TableId,
};
=======
use data_types::{Column, PartitionKey, SortedColumnSet, TableId};
>>>>>>> 477e6df6
use iox_catalog::interface::Catalog;
use schema::sort::SortKey;

/// A resolver of [`SortKey`] from the catalog for a given [`PartitionKey`]/[`TableId`] pair.
#[derive(Debug)]
pub(crate) struct SortKeyResolver {
    partition_key: PartitionKey,
    table_id: TableId,
    backoff_config: BackoffConfig,
    catalog: Arc<dyn Catalog>,
}

impl SortKeyResolver {
    pub(crate) fn new(
        partition_key: PartitionKey,
        table_id: TableId,
        catalog: Arc<dyn Catalog>,
        backoff_config: BackoffConfig,
    ) -> Self {
        Self {
            partition_key,
            table_id,
            backoff_config,
            catalog,
        }
    }

    /// Fetch the [`SortKey`] and its corresponding sort key ids from the from the [`Catalog`]
    /// for `partition_id`, retrying endlessly when errors occur.
    pub(crate) async fn fetch(self) -> (Option<SortKey>, Option<SortedColumnSet>) {
        Backoff::new(&self.backoff_config)
            .retry_all_errors("fetch partition sort key", || async {
                let mut repos = self.catalog.repositories().await;

                // fetch partition
                let partition = repos
                    .partitions()
                    .create_or_get(self.partition_key.clone(), self.table_id)
                    .await?;

<<<<<<< HEAD
                let p_sort_key_ids = partition.sort_key_ids_none_if_empty();
                // let (p_sort_key, p_sort_key_ids) =
                //     (partition.sort_key(), partition.sort_key_ids_none_if_empty());

                // fetch partition's table columns
                let columns = repos.columns().list_by_table_id(self.table_id).await?;

=======
                let (p_sort_key, p_sort_key_ids) =
                    (partition.sort_key(), partition.sort_key_ids_none_if_empty());

                // fetch partition's table columns
                let columns = repos.columns().list_by_table_id(self.table_id).await?;

>>>>>>> 477e6df6
                // build sort_key from sort_key_ids and columns
                let sort_key = build_sort_key_from_sort_key_ids_and_columns(
                    &p_sort_key_ids,
                    columns.into_iter(),
                );

<<<<<<< HEAD
                // // This is here to catch bugs and will be removed once the sort_key is removed from the partition
                // assert_eq!(sort_key, p_sort_key);
=======
                // This is here to catch bugs and will be removed once the sort_key is removed from the partition
                assert_eq!(sort_key, p_sort_key);
>>>>>>> 477e6df6

                Result::<_, iox_catalog::interface::Error>::Ok((sort_key, p_sort_key_ids))
            })
            .await
            .expect("retry forever")
    }
}

<<<<<<< HEAD
// // build sort_key from sort_key_ids and columns
// // panic if the sort_key_ids are not found in the columns
// pub(crate) fn build_sort_key_from_sort_key_ids_and_columns<I>(
//     sort_key_ids: &Option<SortedColumnSet>,
//     columns: I,
// ) -> Option<SortKey>
// where
//     I: Iterator<Item = Column>,
// {
//     let mut column_names = columns
//         .map(|c| (c.id, c.name))
//         .collect::<hashbrown::HashMap<_, _>>();
//     sort_key_ids.as_ref().map(|ids| {
//         SortKey::from_columns(ids.iter().map(|id| {
//             column_names
//                 .remove(id)
//                 .unwrap_or_else(|| panic!("cannot find column names for sort key id {}", id.get()))
//         }))
//     })
// }
=======
// build sort_key from sort_key_ids and columns
// panic if the sort_key_ids are not found in the columns
pub(crate) fn build_sort_key_from_sort_key_ids_and_columns<I>(
    sort_key_ids: &Option<SortedColumnSet>,
    columns: I,
) -> Option<SortKey>
where
    I: Iterator<Item = Column>,
{
    let mut column_names = columns
        .map(|c| (c.id, c.name))
        .collect::<hashbrown::HashMap<_, _>>();
    sort_key_ids.as_ref().map(|ids| {
        SortKey::from_columns(ids.iter().map(|id| {
            column_names
                .remove(id)
                .unwrap_or_else(|| panic!("cannot find column names for sort key id {}", id.get()))
        }))
    })
}
>>>>>>> 477e6df6

#[cfg(test)]
mod tests {
    use std::sync::Arc;

    use data_types::{ColumnId, ColumnType, SortedColumnSet};

    use super::*;
    use crate::test_util::populate_catalog_with_table_columns;

    const TABLE_NAME: &str = "bananas";
    const NAMESPACE_NAME: &str = "platanos";
    const PARTITION_KEY: &str = "platanos";

    #[tokio::test]
    async fn test_fetch() {
        let metrics = Arc::new(metric::Registry::default());
        let backoff_config = BackoffConfig::default();
        let catalog: Arc<dyn Catalog> =
            Arc::new(iox_catalog::mem::MemCatalog::new(Arc::clone(&metrics)));

        // Populate the catalog with the namespace, table & columns
        let (_ns_id, table_id, col_ids) = populate_catalog_with_table_columns(
            &*catalog,
            NAMESPACE_NAME,
            TABLE_NAME,
            &["bananas", "uno", "dos", "tres"],
        )
        .await;

        let partition = catalog
            .repositories()
            .await
            .partitions()
            .create_or_get(PARTITION_KEY.into(), table_id)
            .await
            .expect("should create");

        // Test: sort_key_ids from create_or_get which is empty
        assert!(partition.sort_key_ids().unwrap().is_empty());

        let fetcher = SortKeyResolver::new(
            PARTITION_KEY.into(),
            table_id,
            Arc::clone(&catalog),
            backoff_config.clone(),
        );

        // Set the sort key
        let catalog_state = catalog
            .repositories()
            .await
            .partitions()
            .cas_sort_key(
                &partition.transition_partition_id(),
                // None,
                None,
<<<<<<< HEAD
                // &["uno", "dos", "bananas"],
=======
                None,
                &["uno", "dos", "bananas"],
>>>>>>> 477e6df6
                &SortedColumnSet::from(vec![col_ids[1].get(), col_ids[2].get(), col_ids[0].get()]),
            )
            .await
            .expect("should update existing partition key");

        // Test: sort_key_ids from cas_sort_key
        // fetch sort key for the partition from the catalog
        let (_fetched_sort_key, fetched_sort_key_ids) = fetcher.fetch().await;
        // assert_eq!(fetched_sort_key, catalog_state.sort_key());
        assert_eq!(
            fetched_sort_key_ids,
            catalog_state.sort_key_ids_none_if_empty()
        );
    }

<<<<<<< HEAD
    // // panic if the sort_key_ids are not found in the columns
    // #[tokio::test]
    // #[should_panic(expected = "cannot find column names for sort key id 3")]
    // async fn test_panic_build_sort_key_from_sort_key_ids_and_columns() {
    //     // table columns
    //     let columns = vec![
    //         Column {
    //             name: "uno".into(),
    //             id: ColumnId::new(1),
    //             column_type: ColumnType::Tag,
    //             table_id: TableId::new(1),
    //         },
    //         Column {
    //             name: "dos".into(),
    //             id: ColumnId::new(2),
    //             column_type: ColumnType::Tag,
    //             table_id: TableId::new(1),
    //         },
    //     ];

    //     // sort_key_ids include some columns that are not in the columns
    //     let sort_key_ids = Some(SortedColumnSet::from([2, 3]));
    //     let _sort_key =
    //         build_sort_key_from_sort_key_ids_and_columns(&sort_key_ids, columns.into_iter());
    // }

    // #[tokio::test]
    // async fn test_build_sort_key_from_sort_key_ids_and_columns() {
    //     // table columns
    //     let columns = vec![
    //         Column {
    //             name: "uno".into(),
    //             id: ColumnId::new(1),
    //             column_type: ColumnType::Tag,
    //             table_id: TableId::new(1),
    //         },
    //         Column {
    //             name: "dos".into(),
    //             id: ColumnId::new(2),
    //             column_type: ColumnType::Tag,
    //             table_id: TableId::new(1),
    //         },
    //         Column {
    //             name: "tres".into(),
    //             id: ColumnId::new(3),
    //             column_type: ColumnType::Tag,
    //             table_id: TableId::new(1),
    //         },
    //     ];

    //     // sort_key_ids is None
    //     let sort_key_ids = None;
    //     let sort_key = build_sort_key_from_sort_key_ids_and_columns(
    //         &sort_key_ids,
    //         columns.clone().into_iter(),
    //     );
    //     assert_eq!(sort_key, None);

    //     // sort_key_ids is empty
    //     let sort_key_ids = Some(SortedColumnSet::new(vec![]));
    //     let sort_key = build_sort_key_from_sort_key_ids_and_columns(
    //         &sort_key_ids,
    //         columns.clone().into_iter(),
    //     );
    //     let vec: Vec<&str> = vec![];
    //     assert_eq!(sort_key, Some(SortKey::from_columns(vec)));

    //     // sort_key_ids include all columns and in the same order
    //     let sort_key_ids = Some(SortedColumnSet::from([1, 2, 3]));
    //     let sort_key = build_sort_key_from_sort_key_ids_and_columns(
    //         &sort_key_ids,
    //         columns.clone().into_iter(),
    //     );
    //     assert_eq!(
    //         sort_key,
    //         Some(SortKey::from_columns(vec!["uno", "dos", "tres"]))
    //     );

    //     // sort_key_ids include all columns but in different order
    //     let sort_key_ids = Some(SortedColumnSet::from([2, 3, 1]));
    //     let sort_key = build_sort_key_from_sort_key_ids_and_columns(
    //         &sort_key_ids,
    //         columns.clone().into_iter(),
    //     );
    //     assert_eq!(
    //         sort_key,
    //         Some(SortKey::from_columns(vec!["dos", "tres", "uno"]))
    //     );

    //     // sort_key_ids include some columns
    //     let sort_key_ids = Some(SortedColumnSet::from([2, 3]));
    //     let sort_key = build_sort_key_from_sort_key_ids_and_columns(
    //         &sort_key_ids,
    //         columns.clone().into_iter(),
    //     );
    //     assert_eq!(sort_key, Some(SortKey::from_columns(vec!["dos", "tres"])));

    //     // sort_key_ids include some columns in different order
    //     let sort_key_ids = Some(SortedColumnSet::from([3, 1]));
    //     let sort_key = build_sort_key_from_sort_key_ids_and_columns(
    //         &sort_key_ids,
    //         columns.clone().into_iter(),
    //     );
    //     assert_eq!(sort_key, Some(SortKey::from_columns(vec!["tres", "uno"])));
    // }
=======
    // panic if the sort_key_ids are not found in the columns
    #[tokio::test]
    #[should_panic(expected = "cannot find column names for sort key id 3")]
    async fn test_panic_build_sort_key_from_sort_key_ids_and_columns() {
        // table columns
        let columns = vec![
            Column {
                name: "uno".into(),
                id: ColumnId::new(1),
                column_type: ColumnType::Tag,
                table_id: TableId::new(1),
            },
            Column {
                name: "dos".into(),
                id: ColumnId::new(2),
                column_type: ColumnType::Tag,
                table_id: TableId::new(1),
            },
        ];

        // sort_key_ids include some columns that are not in the columns
        let sort_key_ids = Some(SortedColumnSet::from([2, 3]));
        let _sort_key =
            build_sort_key_from_sort_key_ids_and_columns(&sort_key_ids, columns.into_iter());
    }

    #[tokio::test]
    async fn test_build_sort_key_from_sort_key_ids_and_columns() {
        // table columns
        let columns = vec![
            Column {
                name: "uno".into(),
                id: ColumnId::new(1),
                column_type: ColumnType::Tag,
                table_id: TableId::new(1),
            },
            Column {
                name: "dos".into(),
                id: ColumnId::new(2),
                column_type: ColumnType::Tag,
                table_id: TableId::new(1),
            },
            Column {
                name: "tres".into(),
                id: ColumnId::new(3),
                column_type: ColumnType::Tag,
                table_id: TableId::new(1),
            },
        ];

        // sort_key_ids is None
        let sort_key_ids = None;
        let sort_key = build_sort_key_from_sort_key_ids_and_columns(
            &sort_key_ids,
            columns.clone().into_iter(),
        );
        assert_eq!(sort_key, None);

        // sort_key_ids is empty
        let sort_key_ids = Some(SortedColumnSet::new(vec![]));
        let sort_key = build_sort_key_from_sort_key_ids_and_columns(
            &sort_key_ids,
            columns.clone().into_iter(),
        );
        let vec: Vec<&str> = vec![];
        assert_eq!(sort_key, Some(SortKey::from_columns(vec)));

        // sort_key_ids include all columns and in the same order
        let sort_key_ids = Some(SortedColumnSet::from([1, 2, 3]));
        let sort_key = build_sort_key_from_sort_key_ids_and_columns(
            &sort_key_ids,
            columns.clone().into_iter(),
        );
        assert_eq!(
            sort_key,
            Some(SortKey::from_columns(vec!["uno", "dos", "tres"]))
        );

        // sort_key_ids include all columns but in different order
        let sort_key_ids = Some(SortedColumnSet::from([2, 3, 1]));
        let sort_key = build_sort_key_from_sort_key_ids_and_columns(
            &sort_key_ids,
            columns.clone().into_iter(),
        );
        assert_eq!(
            sort_key,
            Some(SortKey::from_columns(vec!["dos", "tres", "uno"]))
        );

        // sort_key_ids include some columns
        let sort_key_ids = Some(SortedColumnSet::from([2, 3]));
        let sort_key = build_sort_key_from_sort_key_ids_and_columns(
            &sort_key_ids,
            columns.clone().into_iter(),
        );
        assert_eq!(sort_key, Some(SortKey::from_columns(vec!["dos", "tres"])));

        // sort_key_ids include some columns in different order
        let sort_key_ids = Some(SortedColumnSet::from([3, 1]));
        let sort_key = build_sort_key_from_sort_key_ids_and_columns(
            &sort_key_ids,
            columns.clone().into_iter(),
        );
        assert_eq!(sort_key, Some(SortKey::from_columns(vec!["tres", "uno"])));
    }
>>>>>>> 477e6df6
}<|MERGE_RESOLUTION|>--- conflicted
+++ resolved
@@ -3,13 +3,9 @@
 use std::sync::Arc;
 
 use backoff::{Backoff, BackoffConfig};
-<<<<<<< HEAD
 use data_types::{
     build_sort_key_from_sort_key_ids_and_columns, PartitionKey, SortedColumnSet, TableId,
 };
-=======
-use data_types::{Column, PartitionKey, SortedColumnSet, TableId};
->>>>>>> 477e6df6
 use iox_catalog::interface::Catalog;
 use schema::sort::SortKey;
 
@@ -50,7 +46,6 @@
                     .create_or_get(self.partition_key.clone(), self.table_id)
                     .await?;
 
-<<<<<<< HEAD
                 let p_sort_key_ids = partition.sort_key_ids_none_if_empty();
                 // let (p_sort_key, p_sort_key_ids) =
                 //     (partition.sort_key(), partition.sort_key_ids_none_if_empty());
@@ -58,27 +53,14 @@
                 // fetch partition's table columns
                 let columns = repos.columns().list_by_table_id(self.table_id).await?;
 
-=======
-                let (p_sort_key, p_sort_key_ids) =
-                    (partition.sort_key(), partition.sort_key_ids_none_if_empty());
-
-                // fetch partition's table columns
-                let columns = repos.columns().list_by_table_id(self.table_id).await?;
-
->>>>>>> 477e6df6
                 // build sort_key from sort_key_ids and columns
                 let sort_key = build_sort_key_from_sort_key_ids_and_columns(
                     &p_sort_key_ids,
                     columns.into_iter(),
                 );
 
-<<<<<<< HEAD
                 // // This is here to catch bugs and will be removed once the sort_key is removed from the partition
                 // assert_eq!(sort_key, p_sort_key);
-=======
-                // This is here to catch bugs and will be removed once the sort_key is removed from the partition
-                assert_eq!(sort_key, p_sort_key);
->>>>>>> 477e6df6
 
                 Result::<_, iox_catalog::interface::Error>::Ok((sort_key, p_sort_key_ids))
             })
@@ -87,7 +69,6 @@
     }
 }
 
-<<<<<<< HEAD
 // // build sort_key from sort_key_ids and columns
 // // panic if the sort_key_ids are not found in the columns
 // pub(crate) fn build_sort_key_from_sort_key_ids_and_columns<I>(
@@ -108,28 +89,6 @@
 //         }))
 //     })
 // }
-=======
-// build sort_key from sort_key_ids and columns
-// panic if the sort_key_ids are not found in the columns
-pub(crate) fn build_sort_key_from_sort_key_ids_and_columns<I>(
-    sort_key_ids: &Option<SortedColumnSet>,
-    columns: I,
-) -> Option<SortKey>
-where
-    I: Iterator<Item = Column>,
-{
-    let mut column_names = columns
-        .map(|c| (c.id, c.name))
-        .collect::<hashbrown::HashMap<_, _>>();
-    sort_key_ids.as_ref().map(|ids| {
-        SortKey::from_columns(ids.iter().map(|id| {
-            column_names
-                .remove(id)
-                .unwrap_or_else(|| panic!("cannot find column names for sort key id {}", id.get()))
-        }))
-    })
-}
->>>>>>> 477e6df6
 
 #[cfg(test)]
 mod tests {
@@ -187,12 +146,7 @@
                 &partition.transition_partition_id(),
                 // None,
                 None,
-<<<<<<< HEAD
                 // &["uno", "dos", "bananas"],
-=======
-                None,
-                &["uno", "dos", "bananas"],
->>>>>>> 477e6df6
                 &SortedColumnSet::from(vec![col_ids[1].get(), col_ids[2].get(), col_ids[0].get()]),
             )
             .await
@@ -208,7 +162,6 @@
         );
     }
 
-<<<<<<< HEAD
     // // panic if the sort_key_ids are not found in the columns
     // #[tokio::test]
     // #[should_panic(expected = "cannot find column names for sort key id 3")]
@@ -314,111 +267,4 @@
     //     );
     //     assert_eq!(sort_key, Some(SortKey::from_columns(vec!["tres", "uno"])));
     // }
-=======
-    // panic if the sort_key_ids are not found in the columns
-    #[tokio::test]
-    #[should_panic(expected = "cannot find column names for sort key id 3")]
-    async fn test_panic_build_sort_key_from_sort_key_ids_and_columns() {
-        // table columns
-        let columns = vec![
-            Column {
-                name: "uno".into(),
-                id: ColumnId::new(1),
-                column_type: ColumnType::Tag,
-                table_id: TableId::new(1),
-            },
-            Column {
-                name: "dos".into(),
-                id: ColumnId::new(2),
-                column_type: ColumnType::Tag,
-                table_id: TableId::new(1),
-            },
-        ];
-
-        // sort_key_ids include some columns that are not in the columns
-        let sort_key_ids = Some(SortedColumnSet::from([2, 3]));
-        let _sort_key =
-            build_sort_key_from_sort_key_ids_and_columns(&sort_key_ids, columns.into_iter());
-    }
-
-    #[tokio::test]
-    async fn test_build_sort_key_from_sort_key_ids_and_columns() {
-        // table columns
-        let columns = vec![
-            Column {
-                name: "uno".into(),
-                id: ColumnId::new(1),
-                column_type: ColumnType::Tag,
-                table_id: TableId::new(1),
-            },
-            Column {
-                name: "dos".into(),
-                id: ColumnId::new(2),
-                column_type: ColumnType::Tag,
-                table_id: TableId::new(1),
-            },
-            Column {
-                name: "tres".into(),
-                id: ColumnId::new(3),
-                column_type: ColumnType::Tag,
-                table_id: TableId::new(1),
-            },
-        ];
-
-        // sort_key_ids is None
-        let sort_key_ids = None;
-        let sort_key = build_sort_key_from_sort_key_ids_and_columns(
-            &sort_key_ids,
-            columns.clone().into_iter(),
-        );
-        assert_eq!(sort_key, None);
-
-        // sort_key_ids is empty
-        let sort_key_ids = Some(SortedColumnSet::new(vec![]));
-        let sort_key = build_sort_key_from_sort_key_ids_and_columns(
-            &sort_key_ids,
-            columns.clone().into_iter(),
-        );
-        let vec: Vec<&str> = vec![];
-        assert_eq!(sort_key, Some(SortKey::from_columns(vec)));
-
-        // sort_key_ids include all columns and in the same order
-        let sort_key_ids = Some(SortedColumnSet::from([1, 2, 3]));
-        let sort_key = build_sort_key_from_sort_key_ids_and_columns(
-            &sort_key_ids,
-            columns.clone().into_iter(),
-        );
-        assert_eq!(
-            sort_key,
-            Some(SortKey::from_columns(vec!["uno", "dos", "tres"]))
-        );
-
-        // sort_key_ids include all columns but in different order
-        let sort_key_ids = Some(SortedColumnSet::from([2, 3, 1]));
-        let sort_key = build_sort_key_from_sort_key_ids_and_columns(
-            &sort_key_ids,
-            columns.clone().into_iter(),
-        );
-        assert_eq!(
-            sort_key,
-            Some(SortKey::from_columns(vec!["dos", "tres", "uno"]))
-        );
-
-        // sort_key_ids include some columns
-        let sort_key_ids = Some(SortedColumnSet::from([2, 3]));
-        let sort_key = build_sort_key_from_sort_key_ids_and_columns(
-            &sort_key_ids,
-            columns.clone().into_iter(),
-        );
-        assert_eq!(sort_key, Some(SortKey::from_columns(vec!["dos", "tres"])));
-
-        // sort_key_ids include some columns in different order
-        let sort_key_ids = Some(SortedColumnSet::from([3, 1]));
-        let sort_key = build_sort_key_from_sort_key_ids_and_columns(
-            &sort_key_ids,
-            columns.clone().into_iter(),
-        );
-        assert_eq!(sort_key, Some(SortKey::from_columns(vec!["tres", "uno"])));
-    }
->>>>>>> 477e6df6
 }