--- conflicted
+++ resolved
@@ -44,25 +44,20 @@
                     .create_or_get(self.partition_key.clone(), self.table_id)
                     .await?;
 
-<<<<<<< HEAD
+                let (p_sort_key, p_sort_key_ids) =
+                    (partition.sort_key(), partition.sort_key_ids_none_if_empty());
+
                 // fetch partition's table columns
                 let columns = repos.columns().list_by_table_id(self.table_id).await?;
 
                 // build sort_key from sort_key_ids and columns
-                let sort_key_ids = partition.sort_key_ids_none_if_empty();
                 let sort_key =
-                    build_sort_key_from_sort_key_ids_and_columns(&sort_key_ids, &columns);
-=======
-                let (sort_key, sort_key_ids) =
-                    (partition.sort_key(), partition.sort_key_ids_none_if_empty());
->>>>>>> c8c00785
-
-                assert_eq!(
-                    sort_key.as_ref().map(|v| v.len()),
-                    sort_key_ids.as_ref().map(|v| v.len())
-                );
-
-                Result::<_, iox_catalog::interface::Error>::Ok((sort_key, sort_key_ids))
+                    build_sort_key_from_sort_key_ids_and_columns(&p_sort_key_ids, &columns);
+
+                // This is here to catch bugs and will be removed once the sort_keyis removed from the partition
+                assert_eq!(sort_key, p_sort_key);
+
+                Result::<_, iox_catalog::interface::Error>::Ok((sort_key, p_sort_key_ids))
             })
             .await
             .expect("retry forever")
