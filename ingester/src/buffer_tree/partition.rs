--- conflicted
+++ resolved
@@ -48,7 +48,6 @@
         match self {
             Self::Deferred(v) => v.get().await.1,
             Self::Provided(_sort_key, sort_key_ids) => sort_key_ids.clone(),
-<<<<<<< HEAD
         }
     }
 
@@ -57,8 +56,6 @@
         match self {
             Self::Deferred(v) => v.get().await,
             Self::Provided(sort_key, sort_key_ids) => (sort_key.clone(), sort_key_ids.clone()),
-=======
->>>>>>> 9af06dee
         }
     }
 }
@@ -430,18 +427,11 @@
     /// [`SortKeyState::Provided`]  with the `new`.
     pub(crate) fn update_sort_key(
         &mut self,
-<<<<<<< HEAD
-        new_sort_key: Option<SortKey>,
-        new_sort_key_ids: Option<SortedColumnSet>,
-    ) {
-        self.sort_key = SortKeyState::Provided(new_sort_key, new_sort_key_ids);
-=======
         new_sort_key: SortKey,
         new_sort_key_ids: SortedColumnSet,
     ) {
         assert_eq!(new_sort_key.len(), new_sort_key_ids.len());
         self.sort_key = SortKeyState::Provided(Some(new_sort_key), Some(new_sort_key_ids));
->>>>>>> 9af06dee
     }
 }
 
@@ -1009,15 +999,6 @@
             .with_sort_key_state(starting_state)
             .build();
 
-<<<<<<< HEAD
-        let want_sort_key = Some(SortKey::from_columns(["banana", "platanos", "time"]));
-        let want_sort_key_ids = Some(SortedColumnSet::from([1, 3, 2]));
-        p.update_sort_key(want_sort_key.clone(), want_sort_key_ids.clone());
-
-        assert_matches!(p.sort_key(), SortKeyState::Provided(_, _));
-        assert_eq!(p.sort_key().get_sort_key().await, want_sort_key);
-        assert_eq!(p.sort_key().get_sort_key_ids().await, want_sort_key_ids);
-=======
         let want_sort_key = SortKey::from_columns(["banana", "platanos", "time"]);
         let want_sort_key_ids = SortedColumnSet::from([1, 3, 2]);
         p.update_sort_key(want_sort_key.clone(), want_sort_key_ids.clone());
@@ -1028,7 +1009,6 @@
             p.sort_key().get_sort_key_ids().await.unwrap(),
             want_sort_key_ids
         );
->>>>>>> 9af06dee
     }
 
     // Test loading a deferred sort key from the catalog on demand.
@@ -1092,15 +1072,6 @@
             .with_sort_key_state(starting_state)
             .build();
 
-<<<<<<< HEAD
-        let want_sort_key = Some(SortKey::from_columns(["banana", "platanos", "time"]));
-        let want_sort_key_ids = Some(SortedColumnSet::from([1, 3, 2]));
-        p.update_sort_key(want_sort_key.clone(), want_sort_key_ids.clone());
-
-        assert_matches!(p.sort_key(), SortKeyState::Provided(_, _));
-        assert_eq!(p.sort_key().get_sort_key().await, want_sort_key);
-        assert_eq!(p.sort_key().get_sort_key_ids().await, want_sort_key_ids);
-=======
         let want_sort_key = SortKey::from_columns(["banana", "platanos", "time"]);
         let want_sort_key_ids = SortedColumnSet::from([1, 3, 2]);
         p.update_sort_key(want_sort_key.clone(), want_sort_key_ids.clone());
@@ -1111,7 +1082,6 @@
             p.sort_key().get_sort_key_ids().await.unwrap(),
             want_sort_key_ids
         );
->>>>>>> 9af06dee
     }
 
     // Perform writes with non-monotonic sequence numbers.
